
"use client";

import { useEffect, useState, useCallback, useRef, Suspense, useMemo } from "react";
import { useParams, useRouter, useSearchParams } from "next/navigation";
import { RichTextEditor } from "@/components/RichTextEditor";
import { Whiteboard } from "@/components/Whiteboard";
import type { Project, WhiteboardData, FileSystemNode, ExcalidrawAppState } from "@/lib/types";
import { Button } from "@/components/ui/button";
import { ArrowLeft, Share2, Trash2, Edit, Check, LayoutDashboard, Edit3, Rows, FolderTree, Loader2, PanelLeftOpen, PlusCircle, FilePlus2, FolderPlus, Info, CheckCircle2, AlertCircle, Save, Search } from "lucide-react";
import { ShareProjectDialog } from "@/components/ShareProjectDialog";
import { Input } from "@/components/ui/input";
import { Label } from "@/components/ui/label";
import {
  Dialog,
  DialogContent,
  DialogDescription,
  DialogFooter,
  DialogHeader,
  DialogTitle,
} from "@/components/ui/dialog";
import {
  DropdownMenu,
  DropdownMenuContent,
  DropdownMenuItem,
  DropdownMenuTrigger,
} from "@/components/ui/dropdown-menu";
import {
  AlertDialog,
  AlertDialogAction,
  AlertDialogCancel,
  AlertDialogContent,
  AlertDialogDescription,
  AlertDialogFooter,
  AlertDialogHeader,
  AlertDialogTitle,
  AlertDialogTrigger,
} from "@/components/ui/alert-dialog";
import {
  ResizablePanelGroup,
  ResizablePanel,
  ResizableHandle,
} from "@/components/ui/resizable";
import { Tooltip, TooltipContent, TooltipProvider, TooltipTrigger } from "@/components/ui/tooltip";
import { useToast } from "@/hooks/use-toast";
import { useProjectContext } from "@/contexts/ProjectContext";
import { FileExplorer } from "@/components/FileExplorer";
import {
  loadProjectData as realtimeLoadProjectData,
  saveProjectData as realtimeSaveProjectData,
  deleteProjectFromFirestore,
  ensureNodeContentDefaults,
  processSingleWhiteboardData,
} from "@/services/realtimeCollaborationService";
import { useAuth } from "@/contexts/AuthContext";

type ViewMode = "editor" | "whiteboard" | "both";
type SaveStatus = 'unsaved' | 'saving' | 'synced' | 'error';

const DEFAULT_EMPTY_TEXT_CONTENT = "<p></p>";
const DEFAULT_EMPTY_WHITEBOARD_DATA: WhiteboardData = {
  elements: [],
  appState: { ZenModeEnabled: false, viewModeEnabled: false } as ExcalidrawAppState,
  files: {}
};

const findNodeByIdRecursive = (nodes: FileSystemNode[], nodeId: string): FileSystemNode | null => {
  for (const node of nodes) {
      if (node.id === nodeId) return node;
      if (node.children) {
          const found = findNodeByIdRecursive(node.children, nodeId);
          if (found) return found;
      }
  }
  return null;
};

const replaceNodeInTree = (nodes: FileSystemNode[], nodeId: string, replacementNode: FileSystemNode): FileSystemNode[] => {
  return nodes.map(node => {
    if (node.id === nodeId) {
      return replacementNode;
    }
    if (node.children) {
      return { ...node, children: replaceNodeInTree(node.children, nodeId, replacementNode) };
    }
    return node;
  });
};

const deleteNodeFromTreeRecursive = (nodes: FileSystemNode[], nodeId: string): FileSystemNode[] => {
  return nodes.filter(node => {
    if (node.id === nodeId) {
      return false;
    }
    if (node.children && node.children.length > 0) {
      node.children = deleteNodeFromTreeRecursive(node.children, nodeId);
    }
    return true;
  });
};

const addNodeToTreeRecursive = (nodes: FileSystemNode[], parentId: string | null, newNode: FileSystemNode): FileSystemNode[] => {
  if (parentId === null) {
    return [...nodes, newNode];
  }
  return nodes.map(node => {
    if (node.id === parentId && node.type === 'folder') {
      return { ...node, children: [...(node.children || []), newNode] };
    }
    if (node.children) {
      return { ...node, children: addNodeToTreeRecursive(node.children, parentId, newNode) };
    }
    return node;
  });
};

const removeNodeFromTree = (nodes: FileSystemNode[], nodeId: string): { removedNode: FileSystemNode | null; newTree: FileSystemNode[] } => {
  let removedNode: FileSystemNode | null = null;
  const filterRecursive = (nodesArray: FileSystemNode[]): FileSystemNode[] => {
    return nodesArray.reduce((acc, node) => {
      if (node.id === nodeId) {
        removedNode = node;
        return acc;
      }
      const newNode = { ...node };
      if (newNode.children) {
        newNode.children = filterRecursive(newNode.children);
      }
      acc.push(newNode);
      return acc;
    }, [] as FileSystemNode[]);
  };
  const newTree = filterRecursive([...nodes]);
  return { removedNode, newTree };
};

const addNodeToTargetInTree = (nodes: FileSystemNode[], targetFolderId: string | null, nodeToAdd: FileSystemNode): FileSystemNode[] => {
  if (targetFolderId === null) {
    return [...nodes, nodeToAdd];
  }
  return nodes.map(node => {
    if (node.id === targetFolderId && node.type === 'folder') {
      return { ...node, children: [...(node.children || []), nodeToAdd] };
    }
    if (node.children) {
      return { ...node, children: addNodeToTargetInTree(node.children, targetFolderId, nodeToAdd) };
    }
    return node;
  });
};

const findParentId = (nodes: FileSystemNode[], childId: string, parentId: string | null = null): string | null => {
    for (const node of nodes) {
        if (node.id === childId) return parentId;
        if (node.children) {
            const foundInChild = findParentId(node.children, childId, node.id);
            if (foundInChild !== undefined) return foundInChild;
        }
    }
    return undefined; 
};

// Search filtering logic
const filterFileSystem = (nodes: FileSystemNode[], searchTerm: string): FileSystemNode[] => {
    if (!searchTerm) {
        return nodes;
    }
    const lowercasedSearchTerm = searchTerm.toLowerCase();

    const searchNode = (node: FileSystemNode): FileSystemNode | null => {
        // Check if children match
        const filteredChildren = node.children ? filterFileSystem(node.children, searchTerm) : undefined;
        const hasMatchingChildren = filteredChildren && filteredChildren.length > 0;

        // Check if current node name matches
        const nameMatches = node.name.toLowerCase().includes(lowercasedSearchTerm);

        // Check if current node content matches
        const contentMatches = node.type === 'file' && node.textContent ? node.textContent.replace(/<[^>]+>/g, '').toLowerCase().includes(lowercasedSearchTerm) : false;

        if (nameMatches || contentMatches || hasMatchingChildren) {
            return { ...node, children: filteredChildren };
        }

        return null;
    };

    return nodes.map(searchNode).filter(Boolean) as FileSystemNode[];
};


function ProjectPageContent() {
  const router = useRouter();
  const params = useParams();
  const projectId = params.projectId as string;
  const { toast } = useToast();
  const { setCurrentProjectName: setGlobalProjectNameFromContext, registerTriggerNewFile, registerTriggerNewFolder } = useProjectContext();
  const { user: authUser } = useAuth();

  const searchParams = useSearchParams();
  const initialIsShared = searchParams.get('shared') === 'true';

  // --- Core State ---
  const [currentProject, setCurrentProject] = useState<Project | null>(null);
  const [isLoadingProject, setIsLoadingProject] = useState(true);
  const [isReadOnlyView, setIsReadOnlyView] = useState(initialIsShared);

  // --- Active Content States (for editor/whiteboard inputs, reflects what user is currently editing) ---
  const [activeTextContent, setActiveTextContent] = useState(DEFAULT_EMPTY_TEXT_CONTENT);
  const activeWhiteboardDataRef = useRef<WhiteboardData>({...DEFAULT_EMPTY_WHITEBOARD_DATA});

  // --- UI/Dialog States ---
  const [isShareDialogOpen, setIsShareDialogOpen] = useState(false);
  const [isEditingNameState, setIsEditingNameState] = useState(false);
  const [mounted, setMounted] = useState(false);
  const [viewMode, setViewMode] = useState<ViewMode>("both");
  const [isExplorerVisible, setIsExplorerVisible] = useState(true);
  const [selectedFileNodeId, setSelectedFileNodeId] = useState<string | null>(null);
  const [isNewItemDialogOpen, setIsNewItemDialogOpen] = useState(false);
  const [newItemType, setNewItemType] = useState<'file' | 'folder' | null>(null);
  const [newItemName, setNewItemName] = useState("");
  const [newItemError, setNewItemError] = useState("");
  const [parentIdForNewItem, setParentIdForNewItem] = useState<string | null>(null);
  const [nodeToDeleteId, setNodeToDeleteId] = useState<string | null>(null);
  const [projectSearchTerm, setProjectSearchTerm] = useState("");

  // --- Save Mechanism States ---
  const [saveStatus, setSaveStatus] = useState<SaveStatus>('synced');
  
  // --- Initial Load ---
  useEffect(() => {
    setMounted(true);
    async function fetchAndInitializeProject() {
      if (!projectId || !mounted) return;
      setIsLoadingProject(true);
      try {
        const projectDataFromDB = await realtimeLoadProjectData(projectId);
        if (!mounted) return; // Check mounted again after await

        if (projectDataFromDB) {
          setCurrentProject(projectDataFromDB); // This will trigger derived state updates
          setSaveStatus('synced');
          setSelectedFileNodeId(null); 
        } else {
          toast({ title: "Error", description: "Project not found.", variant: "destructive" });
          router.replace("/");
        }
      } catch (error) {
        if (!mounted) return;
        console.error(`[ProjectPage] Failed to fetch project ${projectId}:`, error);
        toast({ title: "Error Loading Project", description: `Could not load project data: ${(error as Error).message}`, variant: "destructive" });
        router.replace("/");
      } finally {
        if (mounted) setIsLoadingProject(false);
      }
    }
    fetchAndInitializeProject();

    return () => {
        setGlobalProjectNameFromContext(null);
    }
  // eslint-disable-next-line react-hooks/exhaustive-deps
  }, [projectId, mounted]); // Minimal stable dependencies, router/toast/setGlobalProjectNameFromContext are stable


  // --- Derive states from currentProject ---
  useEffect(() => {
    if (currentProject) {
      setGlobalProjectNameFromContext(currentProject.name);
      
      const node = selectedFileNodeId ? findNodeByIdRecursive(currentProject.fileSystemRoots, selectedFileNodeId) : null;
      if (node) {
        setActiveTextContent(node.textContent || DEFAULT_EMPTY_TEXT_CONTENT);
        activeWhiteboardDataRef.current = node.whiteboardContent ? processSingleWhiteboardData(node.whiteboardContent, 'load') || {...DEFAULT_EMPTY_WHITEBOARD_DATA} : {...DEFAULT_EMPTY_WHITEBOARD_DATA};
      } else {
        setActiveTextContent(currentProject.textContent || DEFAULT_EMPTY_TEXT_CONTENT);
        activeWhiteboardDataRef.current = currentProject.whiteboardContent 
          ? processSingleWhiteboardData(currentProject.whiteboardContent, 'load') || {...DEFAULT_EMPTY_WHITEBOARD_DATA}
          : {...DEFAULT_EMPTY_WHITEBOARD_DATA};
      }
    }
  }, [currentProject, setGlobalProjectNameFromContext, selectedFileNodeId]);


  // --- Construct project data for saving ---
  const constructProjectDataToSave = useCallback((
    projectState: Project,
    nameOverride: string | null = null,
    fileSystemRootsOverride: FileSystemNode[] | null = null
  ): Project | null => {
      
    const nameForSave = nameOverride ?? projectState.name;
    const fileSystemRootsForSave = fileSystemRootsOverride ?? projectState.fileSystemRoots;
    let finalProjectState: Project;

    // Save the currently active content back into the project state before saving
    if (selectedFileNodeId) {
        const selectedNode = findNodeByIdRecursive(fileSystemRootsForSave, selectedFileNodeId);
        if (selectedNode) {
            const updatedNode = {
                ...selectedNode,
                textContent: activeTextContent,
                whiteboardContent: activeWhiteboardDataRef.current,
            };
            const updatedRoots = replaceNodeInTree(fileSystemRootsForSave, selectedFileNodeId, updatedNode);
            finalProjectState = { ...projectState, fileSystemRoots: updatedRoots };
        } else {
             // This case should ideally not happen if state is consistent
            finalProjectState = { ...projectState, fileSystemRoots: fileSystemRootsForSave };
        }
    } else {
        // Saving the root content
        finalProjectState = {
            ...projectState,
            textContent: activeTextContent,
            whiteboardContent: activeWhiteboardDataRef.current,
            fileSystemRoots: fileSystemRootsForSave,
        };
    }
    
    return {
        ...finalProjectState,
        name: nameForSave,
        updatedAt: new Date().toISOString(),
    };
  }, [activeTextContent, selectedFileNodeId]);


  // --- Perform Save Operation ---
  const performSave = useCallback(async (
    isStructuralChange: boolean = false
  ) => {
    if (isReadOnlyView || !authUser || !currentProject || saveStatus === 'saving') {
      return;
    }

    setSaveStatus('saving');
    
    const constructedProjectToSave = constructProjectDataToSave(currentProject);

    if (!constructedProjectToSave) {
        console.error("[ProjectPage performSave] constructProjectDataToSave returned null.");
        setSaveStatus('error');
        return;
    }
    
    const finalProjectDataForFirestore: Project = {
        ...constructedProjectToSave,
        ownerId: constructedProjectToSave.ownerId || authUser.uid, 
    };

    try {
      await realtimeSaveProjectData(finalProjectDataForFirestore);
      
      // After save, update the main project state
      // This is crucial for reflecting structural changes and keeping data consistent
      setCurrentProject(finalProjectDataForFirestore); 
      setSaveStatus('synced');
      if (isStructuralChange) {
        toast({ title: "Project Updated", description: "Your project structure has been saved." });
      } else {
        toast({ title: "Project Saved", description: "Your changes have been saved." });
      }

    } catch (error) {
      console.error("[ProjectPage performSave] Failed to save project to Firestore:", error);
      toast({ title: "Save Error", description: `Could not save project: ${(error as Error).message}`, variant: "destructive" });
      setSaveStatus('error');
    }
  }, [isReadOnlyView, authUser, currentProject, constructProjectDataToSave, toast, saveStatus]);

  // --- Keyboard shortcut for saving ---
  useEffect(() => {
    const handleKeyDown = (event: KeyboardEvent) => {
      if ((event.ctrlKey || event.metaKey) && event.key === 's') {
        event.preventDefault();
        if (saveStatus === 'unsaved') {
          performSave();
        }
      }
    };

    window.addEventListener('keydown', handleKeyDown);

    return () => {
      window.removeEventListener('keydown', handleKeyDown);
    };
  }, [performSave, saveStatus]);


  // --- User Input Handlers (triggering 'unsaved' status) ---
  const handleTextChange = useCallback((newText: string) => {
    if (isReadOnlyView) return;
    setActiveTextContent(newText);
    if (saveStatus !== 'saving') setSaveStatus('unsaved');
  }, [isReadOnlyView, saveStatus]);

  const handleWhiteboardChange = useCallback((newData: WhiteboardData) => {
    if (isReadOnlyView) return;
    activeWhiteboardDataRef.current = newData;
    if (saveStatus !== 'saving') setSaveStatus('unsaved');
  }, [isReadOnlyView, saveStatus]);

  const handleProjectNameChange = useCallback(() => {
    if (isReadOnlyView) return;
    if (saveStatus !== 'saving') setSaveStatus('unsaved');
  }, [isReadOnlyView, saveStatus]);


  // --- Other Actions (Create, Delete, Share, etc.) ---
  const handleNameEditToggle = useCallback(async () => {
    if (isReadOnlyView) {
      toast({ title: "Read-Only Mode", description: "Project name cannot be changed.", variant: "default" });
      return;
    }
    if (isEditingNameState) {
        // When finishing edit, if there's an unsaved change (because of the name change), save it.
        if (currentProject && currentProject.name !== (document.getElementById('projectNameInput') as HTMLInputElement)?.value) {
            await performSave(true);
        }
    } else {
        // When starting edit, update project name directly
        if(currentProject) {
            setCurrentProject(prev => prev ? { ...prev, name: (document.getElementById('projectNameInput') as HTMLInputElement)?.value ?? prev.name } : null);
        }
    }
    setIsEditingNameState(!isEditingNameState);
  }, [isReadOnlyView, isEditingNameState, currentProject, performSave, toast]);

  const confirmDeleteProject = useCallback(async () => {
    if (isReadOnlyView || !currentProject) return;
    if (authUser && currentProject.ownerId !== authUser.uid) {
        toast({ title: "Permission Denied", description: "You are not the owner.", variant: "destructive" });
        return;
    }
    try {
      await deleteProjectFromFirestore(currentProject.id);
      toast({ title: "Project Deleted", description: `"${currentProject.name}" has been deleted.` });
      router.replace("/");
    } catch (error) {
      toast({ title: "Error Deleting Project", description: "Could not delete project.", variant: "destructive" });
    }
  }, [currentProject, router, toast, isReadOnlyView, authUser]);

  const handleOpenNewItemDialog = useCallback((type: 'file' | 'folder', parentNodeId: string | null) => {
    if (isReadOnlyView) {
      toast({ title: "Read-Only Mode", description: "Cannot create new items in read-only view.", variant: "default" });
      return;
    }
    setNewItemType(type);
    setParentIdForNewItem(parentNodeId);
    setNewItemName("");
    setNewItemError("");
    setIsNewItemDialogOpen(true);
  }, [isReadOnlyView, toast]);

  const handleOpenNewItemDialogRef = useRef(handleOpenNewItemDialog);
  useEffect(() => {
    handleOpenNewItemDialogRef.current = handleOpenNewItemDialog;
  }, [handleOpenNewItemDialog]);

  useEffect(() => {
    if (typeof registerTriggerNewFile === 'function' && currentProject) {
      registerTriggerNewFile(() => {
        const currentActiveNode = selectedFileNodeId ? findNodeByIdRecursive(currentProject.fileSystemRoots, selectedFileNodeId) : null;
        let parentIdToUse: string | null = null;
        if (currentActiveNode) {
            parentIdToUse = currentActiveNode.type === 'folder' ? currentActiveNode.id : findParentId(currentProject.fileSystemRoots, currentActiveNode.id);
        }
        handleOpenNewItemDialogRef.current('file', parentIdToUse);
      });
    }
    if (typeof registerTriggerNewFolder === 'function' && currentProject) {
      registerTriggerNewFolder(() => {
        const currentActiveNode = selectedFileNodeId ? findNodeByIdRecursive(currentProject.fileSystemRoots, selectedFileNodeId) : null;
        let parentIdToUse: string | null = null;
        if (currentActiveNode) {
            parentIdToUse = currentActiveNode.type === 'folder' ? currentActiveNode.id : findParentId(currentProject.fileSystemRoots, currentActiveNode.id);
        }
        handleOpenNewItemDialogRef.current('folder', parentIdToUse);
      });
    }
  }, [registerTriggerNewFile, registerTriggerNewFolder, selectedFileNodeId, currentProject]);

  const handleCreateNewItem = useCallback(async () => {
    if (isReadOnlyView || !currentProject || !newItemType) return;
    if (!newItemName.trim()) {
      setNewItemError(`Name cannot be empty.`);
      return;
    }
    setNewItemError("");

    const newNode: FileSystemNode = {
      id: crypto.randomUUID(),
      name: newItemName.trim(),
      type: newItemType,
      textContent: DEFAULT_EMPTY_TEXT_CONTENT,
      whiteboardContent: {...DEFAULT_EMPTY_WHITEBOARD_DATA},
      ...(newItemType === 'folder' ? { children: [] } : {}),
    };

    const newFileSystemRoots = addNodeToTreeRecursive(currentProject.fileSystemRoots, parentIdForNewItem, newNode);
    
    // Update state immediately for responsiveness
    setCurrentProject(prev => prev ? {...prev, fileSystemRoots: newFileSystemRoots} : null);

    await performSave(true); // isStructuralChange = true
    
    setSelectedFileNodeId(newNode.id); 
    setIsNewItemDialogOpen(false);
    setNewItemType(null);
  }, [isReadOnlyView, currentProject, newItemName, newItemType, parentIdForNewItem, performSave]);

  const handleNodeSelectedInExplorer = useCallback(async (selectedNode: FileSystemNode | null) => {
    // Only save if there are pending changes.
    if (saveStatus === 'unsaved') {
      await performSave();
    }
    
    //nothing just to fixsomwthng

    const newSelectedNodeId = selectedNode ? selectedNode.id : null;
    setSelectedFileNodeId(newSelectedNodeId);
  }, [saveStatus, performSave]);

  const handleDeleteNodeRequest = useCallback((nodeId: string) => {
    if (isReadOnlyView) {
      toast({ title: "Read-Only Mode", description: "Cannot delete items.", variant: "default" });
      return;
    }
    setNodeToDeleteId(nodeId);
  }, [isReadOnlyView, toast]);

  const confirmDeleteNode = useCallback(async () => {
    if (isReadOnlyView || !nodeToDeleteId || !currentProject) return;

    const nodeBeingDeleted = findNodeByIdRecursive(currentProject.fileSystemRoots, nodeToDeleteId);
    const newFileSystemRoots = deleteNodeFromTreeRecursive(currentProject.fileSystemRoots, nodeToDeleteId);

    if (selectedFileNodeId === nodeToDeleteId) {
        setSelectedFileNodeId(null); 
    }
    
    // Update state immediately
    setCurrentProject(prev => prev ? {...prev, fileSystemRoots: newFileSystemRoots} : null);

    await performSave(true); // isStructuralChange = true

    toast({ title: "Item Deleted", description: `"${nodeBeingDeleted?.name || 'Item'}" deleted.` });
    setNodeToDeleteId(null);
  }, [nodeToDeleteId, selectedFileNodeId, currentProject, performSave, toast, isReadOnlyView]);

  const onAddFileToFolderCallback = useCallback((folderId: string | null) => {
    handleOpenNewItemDialogRef.current('file', folderId);
  }, []);

  const onAddFolderToFolderCallback = useCallback((folderId: string | null) => {
    handleOpenNewItemDialogRef.current('folder', folderId);
  }, []);

  const handleMoveNode = useCallback(async (draggedNodeId: string, targetFolderId: string | null) => {
    if (isReadOnlyView || !currentProject) {
      toast({ title: "Read-Only Mode", description: "Cannot move items.", variant: "default" });
      return;
    }
    if (draggedNodeId === targetFolderId) return;

    const draggedNode = findNodeByIdRecursive(currentProject.fileSystemRoots, draggedNodeId);
    if(draggedNode && targetFolderId && findNodeByIdRecursive([draggedNode], targetFolderId)) {
        toast({ title: "Invalid Move", description: "Cannot move a folder into one of its own subfolders.", variant: "destructive" });
        return;
    }

    const { removedNode, newTree: treeWithoutDraggedNode } = removeNodeFromTree(currentProject.fileSystemRoots, draggedNodeId);
    if (!removedNode) {
      toast({ title: "Move Error", description: "Could not find item to move.", variant: "destructive" });
      return;
    }
    
    const newFileSystemRoots = addNodeToTargetInTree(treeWithoutDraggedNode, targetFolderId, removedNode);
    setCurrentProject(prev => prev ? {...prev, fileSystemRoots: newFileSystemRoots} : null);
    await performSave(true); // isStructuralChange = true
  }, [isReadOnlyView, currentProject, performSave, toast]);

  const toastAlreadyShownRef = useRef(false); 
  useEffect(() => {
    if (!currentProject || !authUser || !mounted || isLoadingProject) return;
    const currentIsSharedParam = searchParams.get('shared') === 'true';
    // An owner should never be in read-only mode, even with a shared link
    let effectiveReadOnly = currentIsSharedParam && authUser.uid !== currentProject.ownerId;
    
    if (effectiveReadOnly !== isReadOnlyView) {
      setIsReadOnlyView(effectiveReadOnly);
    }

    if (effectiveReadOnly && mounted && !isLoadingProject && !toastAlreadyShownRef.current && currentProject.ownerId) {
      toast({
        title: "Read-Only Mode",
        description: "You are viewing a shared project. Changes cannot be saved.",
        duration: 5000
      });
      toastAlreadyShownRef.current = true;
    }
  }, [searchParams, toast, mounted, isReadOnlyView, currentProject, authUser, isLoadingProject]);
  
  const filteredFileSystemNodes = useMemo(() => {
    if (!currentProject) return [];
    return filterFileSystem(currentProject.fileSystemRoots, projectSearchTerm);
  }, [currentProject, projectSearchTerm]);


  // --- Render Logic ---
  if (!mounted || isLoadingProject) {
    return (
      <div className="flex h-screen flex-col fixed inset-0 pt-14">
         <header className="sticky top-0 z-50 w-full border-b bg-background/95 backdrop-blur supports-[backdrop-filter]:bg-background/60 h-14">
            <div className="container flex h-full items-center px-4 sm:px-6 lg:px-8">
                <Button variant="ghost" size="icon" onClick={() => router.push('/')} className="mr-2">
                    <ArrowLeft className="h-5 w-5" />
                </Button>
                <h1 className="text-lg font-semibold">Loading Project...</h1>
                <Loader2 className="ml-2 h-5 w-5 animate-spin" />
            </div>
        </header>
        <div className="flex flex-1 items-center justify-center">
          <Loader2 className="h-8 w-8 animate-spin text-primary" />
          <p className="ml-2">Loading project data...</p>
        </div>
      </div>
    );
  }

  if (!currentProject) {
     return (
      <div className="flex h-screen flex-col items-center justify-center">
         <Info className="h-12 w-12 text-destructive mb-4" />
         <h1 className="text-2xl font-semibold mb-2">Project Not Found</h1>
         <p className="text-muted-foreground mb-6">The project you are looking for does not exist or could not be loaded.</p>
         <Button onClick={() => router.push('/')}>
            <ArrowLeft className="mr-2 h-4 w-4" />
            Back to Dashboard
         </Button>
      </div>
    );
  }

  const editorKey = `editor-${selectedFileNodeId || 'project-root'}`;
  const whiteboardKey = `whiteboard-${selectedFileNodeId || 'project-root'}`;

  const hasFileSystemRoots = currentProject.fileSystemRoots.length > 0;
  const showContentPlaceholder = !selectedFileNodeId && hasFileSystemRoots && !projectSearchTerm;
  const showCreateFilePrompt = !selectedFileNodeId && !hasFileSystemRoots && !projectSearchTerm;
  const showSearchResultsInfo = !!projectSearchTerm;


  return (
    <div className="flex h-screen flex-col fixed inset-0 pt-14">
       <header className="sticky top-0 z-40 w-full border-b bg-background/95 backdrop-blur supports-[backdrop-filter]:bg-background/60 h-14">
<<<<<<< HEAD
        <div className="container flex h-full items-center px-4 sm:px-6 lg:px-8 gap-2">
=======
        <div className=" flex h-full items-center px-2">
>>>>>>> 5a4435b3
          <Button variant="ghost" size="icon" onClick={() => router.push('/')} className="mr-2" aria-label="Back to dashboard">
            <ArrowLeft className="h-5 w-5" />
          </Button>

          <div className="flex items-center">
            {isEditingNameState ? (
              <Input
                id="projectNameInput"
                defaultValue={currentProject.name}
                onBlur={(e) => {
                    const newName = e.target.value.trim();
                    if (newName && newName !== currentProject.name) {
                        setCurrentProject(prev => prev ? {...prev, name: newName} : null);
                        handleProjectNameChange();
                    }
                    handleNameEditToggle();
                }}
                onKeyDown={(e) => {
                    if (e.key === 'Enter') {
                        const newName = e.currentTarget.value.trim();
                        if (newName && newName !== currentProject.name) {
                             setCurrentProject(prev => prev ? {...prev, name: newName} : null);
                             handleProjectNameChange();
                        }
                        handleNameEditToggle();
                    }
                }}
                className="h-9 text-lg font-semibold max-w-[150px] sm:max-w-xs"
                autoFocus
                readOnly={isReadOnlyView}
              />
            ) : (
              <h1 className="text-lg font-semibold truncate max-w-[150px] sm:max-w-xs cursor-pointer hover:underline" onClick={!isReadOnlyView ? () => setIsEditingNameState(true) : undefined}>
                {currentProject.name}
              </h1>
            )}
            {!isReadOnlyView && (
                <Button variant="ghost" size="icon" onClick={handleNameEditToggle} className="ml-1 mr-2" aria-label={isEditingNameState ? "Confirm name change" : "Edit project name"}>
                {isEditingNameState ? <Check className="h-4 w-4" /> : <Edit className="h-4 w-4" />}
                </Button>
            )}
          </div>
          
          <div className="relative flex-grow max-w-xs">
            <Search className="absolute left-3 top-1/2 -translate-y-1/2 h-4 w-4 text-muted-foreground" />
            <Input
              type="search"
              placeholder="Search in project..."
              className="pl-10 h-9"
              value={projectSearchTerm}
              onChange={(e) => setProjectSearchTerm(e.target.value)}
            />
          </div>

        {!isReadOnlyView && (
          <DropdownMenu>
            <DropdownMenuTrigger asChild>
              <Button variant="outline" size="sm" className="px-2">
                <PlusCircle className="h-4 w-4 sm:mr-2" />
                <span className="hidden sm:inline">New</span>
              </Button>
            </DropdownMenuTrigger>
            <DropdownMenuContent align="start">
              <DropdownMenuItem onClick={() => {
                const currentActiveNode = selectedFileNodeId ? findNodeByIdRecursive(currentProject.fileSystemRoots, selectedFileNodeId) : null;
                let parentIdToUse: string | null = null;
                if (currentActiveNode) {
                    parentIdToUse = currentActiveNode.type === 'folder' ? currentActiveNode.id : findParentId(currentProject.fileSystemRoots, currentActiveNode.id);
                } 
                handleOpenNewItemDialogRef.current('file', parentIdToUse);
              }}>
                <FilePlus2 className="mr-2 h-4 w-4" />
                <span>New File</span>
              </DropdownMenuItem>
              <DropdownMenuItem onClick={() => {
                 const currentActiveNode = selectedFileNodeId ? findNodeByIdRecursive(currentProject.fileSystemRoots, selectedFileNodeId) : null;
                 let parentIdToUse: string | null = null;
                 if (currentActiveNode) {
                     parentIdToUse = currentActiveNode.type === 'folder' ? currentActiveNode.id : findParentId(currentProject.fileSystemRoots, currentActiveNode.id);
                 } 
                 handleOpenNewItemDialogRef.current('folder', parentIdToUse);
              }}>
                <FolderPlus className="mr-2 h-4 w-4" />
                <span>New Folder</span>
              </DropdownMenuItem>
            </DropdownMenuContent>
          </DropdownMenu>
        )}

          <div className="ml-auto flex items-center gap-2">
            {!isReadOnlyView && (
              <TooltipProvider delayDuration={100}>
                <Tooltip>
                    <TooltipTrigger asChild>
                        <Button
                            variant="default"
                            size="sm"
                            onClick={() => performSave()}
                            disabled={saveStatus !== 'unsaved'}
                            className="px-3"
                        >
                            {saveStatus === 'saving' ? (
                                <>
                                    <Loader2 className="mr-2 h-4 w-4 animate-spin" />
                                    Saving...
                                </>
                            ) : saveStatus === 'synced' ? (
                                <>
                                    <CheckCircle2 className="mr-2 h-4 w-4" />
                                    Saved
                                </>
                            ) : (
                                <>
                                    <Save className="mr-2 h-4 w-4" />
                                    Save
                                </>
                            )}
                        </Button>
                    </TooltipTrigger>
                    <TooltipContent side="bottom">
                        <p>{saveStatus === 'unsaved' ? 'You have unsaved changes' : 'All changes saved'}</p>
                    </TooltipContent>
                </Tooltip>
              </TooltipProvider>
            )}

            <Button
              variant="outline"
              size="sm"
              onClick={() => setIsExplorerVisible(!isExplorerVisible)}
              className="px-2"
              aria-label={isExplorerVisible ? "Hide file explorer" : "Show file explorer"}
            >
              {isExplorerVisible ? <PanelLeftOpen className="h-4 w-4 sm:mr-2" /> : <FolderTree className="h-4 w-4 sm:mr-2" />}
              <span className="hidden sm:inline">Explorer</span>
            </Button>

            <div className="flex items-center gap-1 px-2 rounded-md border bg-muted">
              <Button variant={viewMode === 'editor' ? 'secondary' : 'ghost'} size="sm" onClick={() => setViewMode('editor')} aria-label="Editor View" disabled={showContentPlaceholder || (showCreateFilePrompt && isReadOnlyView) || showSearchResultsInfo}>
                <Edit3 className="h-4 w-4 sm:mr-2" /> <span className="hidden sm:inline">Editor</span>
              </Button>
              <Button variant={viewMode === 'both' ? 'secondary' : 'ghost'} size="sm" onClick={() => setViewMode('both')} aria-label="Split View" disabled={showContentPlaceholder || (showCreateFilePrompt && isReadOnlyView) || showSearchResultsInfo}>
                 <Rows className="h-4 w-4 sm:mr-2" /> <span className="hidden sm:inline">Both</span>
              </Button>
              <Button variant={viewMode === 'whiteboard' ? 'secondary' : 'ghost'} size="sm" onClick={() => setViewMode('whiteboard')} aria-label="Whiteboard View" disabled={showContentPlaceholder || (showCreateFilePrompt && isReadOnlyView) || showSearchResultsInfo}>
                <LayoutDashboard className="h-4 w-4 sm:mr-2" /> <span className="hidden sm:inline">Board</span>
              </Button>
            </div>

          </div>
          <div className="ml-auto flex items-center gap-2 justify-between">
              <Button variant="outline" onClick={() => setIsShareDialogOpen(true)}>
                <Share2 className="mr-2 h-4 w-4" /> Share
              </Button>
              {!isReadOnlyView && authUser?.uid === currentProject.ownerId && (
                  <AlertDialog>
                  <AlertDialogTrigger asChild>
                      <Button variant="destructive" size="icon" aria-label="Delete project">
                      <Trash2 className="h-4 w-4" />
                      </Button>
                  </AlertDialogTrigger>
                  <AlertDialogContent>
                      <AlertDialogHeader>
                      <AlertDialogTitle>Are you sure?</AlertDialogTitle>
                      <AlertDialogDescription>
                          This action cannot be undone. This will permanently delete the
                          project "{currentProject.name}" from the cloud.
                      </AlertDialogDescription>
                      </AlertDialogHeader>
                      <AlertDialogFooter>
                      <AlertDialogCancel>Cancel</AlertDialogCancel>
                    <AlertDialogAction onClick={confirmDeleteProject}>
                        Delete Project
                    </AlertDialogAction>
                    </AlertDialogFooter>
                </AlertDialogContent>
                </AlertDialog>
            )}
          </div>
        </div>
      </header>
      <main className="flex-1 overflow-hidden h-full">
        <ResizablePanelGroup direction="horizontal" className="h-full w-full">
          {isExplorerVisible && (
            <>
              <ResizablePanel defaultSize={20} minSize={15} maxSize={40}>
                <div className="h-full p-1 sm:p-2 md:p-3">
                  <FileExplorer
                    nodes={filteredFileSystemNodes}
                    onNodeSelect={handleNodeSelectedInExplorer}
                    onDeleteNode={handleDeleteNodeRequest}
                    onAddFileToFolder={onAddFileToFolderCallback}
                    onAddFolderToFolder={onAddFolderToFolderCallback}
                    selectedNodeId={selectedFileNodeId}
                    onMoveNode={handleMoveNode}
                    isReadOnly={isReadOnlyView}
                    searchTerm={projectSearchTerm}
                  />
                </div>
              </ResizablePanel>
              <ResizableHandle withHandle />
            </>
          )}
          <ResizablePanel defaultSize={isExplorerVisible ? 80 : 100} className="flex flex-col">
            {showSearchResultsInfo && (
              <div className="flex flex-col items-center justify-center h-full p-4 text-center">
                <Search className="h-16 w-16 text-muted-foreground mb-4" />
                <h2 className="text-xl font-semibold mb-2">Project Search Results</h2>
                <p className="text-muted-foreground">
                  {filteredFileSystemNodes.length > 0
                    ? `Found ${filteredFileSystemNodes.length} matching item(s). Select one from the explorer.`
                    : 'No items match your search.'}
                </p>
                <p className="text-sm text-muted-foreground mt-1">Clear the search to view content.</p>
              </div>
            )}
            {showContentPlaceholder && (
              <div className="flex flex-col items-center justify-center h-full p-4 text-center">
                <FolderTree className="h-16 w-16 text-muted-foreground mb-4" />
                <h2 className="text-xl font-semibold mb-2">Select a file or folder</h2>
                <p className="text-muted-foreground">Choose an item from the explorer on the left to view or edit its content.</p>
              </div>
            )}
            {showCreateFilePrompt && !isReadOnlyView && (
              <div className="flex flex-col items-center justify-center h-full p-4 text-center">
                <FilePlus2 className="h-16 w-16 text-muted-foreground mb-4" />
                <h2 className="text-xl font-semibold mb-2">Project is Empty</h2>
                <p className="text-muted-foreground mb-4">Create your first file to get started.</p>
                <Button onClick={() => handleOpenNewItemDialogRef.current('file', null)}>
                  <PlusCircle className="mr-2 h-4 w-4" /> Create New File
                </Button>
              </div>
            )}
            {showCreateFilePrompt && isReadOnlyView && (
                 <div className="flex flex-col items-center justify-center h-full p-4 text-center">
                    <Info className="h-16 w-16 text-muted-foreground mb-4" />
                    <h2 className="text-xl font-semibold mb-2">Project is Empty</h2>
                    <p className="text-muted-foreground">This shared project currently has no files or folders.</p>
                 </div>
            )}

            {(!selectedFileNodeId && !showCreateFilePrompt && !showContentPlaceholder && !showSearchResultsInfo) || (selectedFileNodeId && !showSearchResultsInfo) ? (
                viewMode === "editor" ? (
                  <div className="h-full p-1 sm:p-2 md:p-3">
                    <RichTextEditor key={editorKey} value={activeTextContent} onChange={handleTextChange} isReadOnly={isReadOnlyView} />
                  </div>
                ) : viewMode === "whiteboard" ? (
                  <div className="h-full p-1 sm:p-2 md:p-3">
                    <Whiteboard key={whiteboardKey} initialData={activeWhiteboardDataRef.current} onChange={handleWhiteboardChange} isReadOnly={isReadOnlyView} />
                  </div>
                ) : viewMode === "both" ? (
                  <ResizablePanelGroup direction="horizontal" className="h-full w-full">
                    <ResizablePanel defaultSize={50} minSize={20}><div className="h-full p-1 sm:p-2 md:p-3"><RichTextEditor key={`${editorKey}-both`} value={activeTextContent} onChange={handleTextChange} isReadOnly={isReadOnlyView}/></div></ResizablePanel>
                    <ResizableHandle withHandle />
                    <ResizablePanel defaultSize={50} minSize={20}><div className="h-full p-1 sm:p-2 md:p-3"><Whiteboard key={`${whiteboardKey}-both`} initialData={activeWhiteboardDataRef.current} onChange={handleWhiteboardChange} isReadOnly={isReadOnlyView}/></div></ResizablePanel>
                  </ResizablePanelGroup>
                ) : null
            ) : null}

          </ResizablePanel>
        </ResizablePanelGroup>
      </main>

      {currentProject && (
        <ShareProjectDialog
          project={currentProject}
          isOpen={isShareDialogOpen}
          onOpenChange={setIsShareDialogOpen}
          isLocal={false} 
        />
      )}

    {!isReadOnlyView && (
      <Dialog open={isNewItemDialogOpen} onOpenChange={setIsNewItemDialogOpen}>
        <DialogContent className="sm:max-w-[425px]">
          <DialogHeader>
            <DialogTitle>Create New {newItemType === 'file' ? 'File' : 'Folder'}</DialogTitle>
            <DialogDescription>
              Enter a name for your new {newItemType}.
              {parentIdForNewItem && findNodeByIdRecursive(currentProject.fileSystemRoots, parentIdForNewItem) ? 
                ` It will be created in "${findNodeByIdRecursive(currentProject.fileSystemRoots, parentIdForNewItem)?.name}".` :
                 selectedFileNodeId && findNodeByIdRecursive(currentProject.fileSystemRoots, selectedFileNodeId)?.type === 'folder' ?
                 ` It will be created in "${findNodeByIdRecursive(currentProject.fileSystemRoots, selectedFileNodeId)?.name}".` :
                 " It will be created at the root of the project."
              }
            </DialogDescription>
          </DialogHeader>
          <div className="grid gap-4 py-4">
            <Label htmlFor="itemName">Name</Label>
            <Input
              id="itemName"
              value={newItemName}
              onChange={(e) => setNewItemName(e.target.value)}
              aria-describedby="item-name-error"
              onKeyDown={(e) => { if (e.key === 'Enter') { e.preventDefault(); handleCreateNewItem(); }}}
            />
             {newItemError && <p id="item-name-error" className="text-sm text-red-500">{newItemError}</p>}
          </div>
          <DialogFooter>
            <Button variant="outline" onClick={() => setIsNewItemDialogOpen(false)}>Cancel</Button>
            <Button onClick={handleCreateNewItem}>Create {newItemType === 'file' ? 'File' : 'Folder'}</Button>
          </DialogFooter>
        </DialogContent>
      </Dialog>
    )}
    {!isReadOnlyView && (
      <AlertDialog open={!!nodeToDeleteId} onOpenChange={(open) => !open && setNodeToDeleteId(null)}>
        <AlertDialogContent>
          <AlertDialogHeader>
            <AlertDialogTitle>Are you sure?</AlertDialogTitle>
            <AlertDialogDescription>
              This will permanently delete the selected item
              {currentProject && nodeToDeleteId && findNodeByIdRecursive(currentProject.fileSystemRoots, nodeToDeleteId)?.type === 'folder' && ' and all its contents'}.
            </AlertDialogDescription>
          </AlertDialogHeader>
          <AlertDialogFooter>
            <AlertDialogCancel onClick={() => setNodeToDeleteId(null)}>Cancel</AlertDialogCancel>
            <AlertDialogAction onClick={confirmDeleteNode}>Delete</AlertDialogAction>
          </AlertDialogFooter>
        </AlertDialogContent>
      </AlertDialog>
    )}
    </div>
  );
}

export default function ProjectPage() {
  return (
    <Suspense fallback={
      <div className="flex h-screen flex-col fixed inset-0 pt-14">
         <header className="sticky top-0 z-50 w-full border-b bg-background/95 backdrop-blur supports-[backdrop-filter]:bg-background/60 h-14">
            <div className="container flex h-full items-center px-4 sm:px-6 lg:px-8">
                <h1 className="text-lg font-semibold">Loading Project Structure...</h1>
                <Loader2 className="ml-2 h-5 w-5 animate-spin" />
            </div>
        </header>
        <div className="flex flex-1 items-center justify-center">
          <Loader2 className="h-8 w-8 animate-spin text-primary" />
          <p className="ml-2">Preparing project workspace...</p>
        </div>
      </div>
    }>
      <ProjectPageContent />
    </Suspense>
  )
}
    

    

    <|MERGE_RESOLUTION|>--- conflicted
+++ resolved
@@ -656,11 +656,7 @@
   return (
     <div className="flex h-screen flex-col fixed inset-0 pt-14">
        <header className="sticky top-0 z-40 w-full border-b bg-background/95 backdrop-blur supports-[backdrop-filter]:bg-background/60 h-14">
-<<<<<<< HEAD
         <div className="container flex h-full items-center px-4 sm:px-6 lg:px-8 gap-2">
-=======
-        <div className=" flex h-full items-center px-2">
->>>>>>> 5a4435b3
           <Button variant="ghost" size="icon" onClick={() => router.push('/')} className="mr-2" aria-label="Back to dashboard">
             <ArrowLeft className="h-5 w-5" />
           </Button>
